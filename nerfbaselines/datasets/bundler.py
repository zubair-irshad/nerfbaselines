--- conflicted
+++ resolved
@@ -136,13 +136,10 @@
     if split:
         assert split in {"train", "test"}
 
-<<<<<<< HEAD
-=======
     if "images_points3D_indices" in features:
         # TODO: Implement this feature
         raise NotImplementedError("images_points3D_indices is not implemented for the bundler loader")
 
->>>>>>> d42ec1cf
     images_root = os.path.join(path, "images") if images_path is None else os.path.join(path, images_path)
     images_root = os.path.realpath(images_root)
 
